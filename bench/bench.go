package bench

import (
	"bytes"
	"context"
	"errors"
	"fmt"
	"os"
	"os/exec"
	"sort"
	"strings"
	"sync"

	"github.com/go-kit/log"
	"github.com/go-kit/log/level"
<<<<<<< HEAD
	"golang.org/x/perf/benchfmt"
	"golang.org/x/perf/benchmath"
	"golang.org/x/perf/benchproc"
	"golang.org/x/sync/errgroup"
=======
>>>>>>> 72b33474

	"github.com/grafana/pyrobench/benchtab"
	"github.com/grafana/pyrobench/report"
)

type contextKey uint8

const (
	contextKeyCleanup contextKey = iota
)

type cleaner struct {
	mtx      sync.Mutex
	cleanups []func() error
}

func (c *cleaner) add(f func() error) {
	c.mtx.Lock()
	defer c.mtx.Unlock()
	c.cleanups = append(c.cleanups, f)
}

func (c *cleaner) cleanup() error {
	c.mtx.Lock()
	defer c.mtx.Unlock()
	var err error
	l := len(c.cleanups)
	// cleanup in reverse order
	for idx := range c.cleanups {
		err = errors.Join(err, c.cleanups[l-1-idx]())
	}
	return err
}

type cleanupHookFunc func(func() error)

func addCleanupToContext(ctx context.Context, f cleanupHookFunc) context.Context {
	return context.WithValue(ctx, contextKeyCleanup, f)
}

func cleanupFromContext(ctx context.Context) cleanupHookFunc {
	cleanup, ok := ctx.Value(contextKeyCleanup).(cleanupHookFunc)
	if !ok {
		panic("cleanup hook not found in context")
	}
	return cleanup
}

type Benchmark struct {
	logger log.Logger

	baseDir      string
	baseCommit   string
	basePackages []Package
	headDir      string
	headCommit   string
	headPackages []Package

	statBuilders map[string]*StatBuilder
}

type BenchmarkResult struct {
	Ref       string           `json:"ref"`
	Type      string           `json:"type"`
	Benchmark *benchmarkResult `json:"benchmark"`
}

func New(logger log.Logger) (*Benchmark, error) {
	b := &Benchmark{
		logger:       logger,
		statBuilders: make(map[string]*StatBuilder),
	}
	return b, nil
}

func (b *Benchmark) prerequisites(_ context.Context) error {
	return errors.Join(
		func() error {
			_, err := exec.LookPath("go")
			return err
		}(),
		func() error {
			_, err := exec.LookPath("git")
			return err
		}(),
	)
}

func (b *Benchmark) gitRevParse(ctx context.Context, rev string) (string, error) {
	c, err := exec.CommandContext(ctx, "git", "rev-parse", rev).Output()
	if err != nil {
		return "", err
	}
	return strings.TrimSpace(string(c)), nil
}

func (b *Benchmark) addBenchStatResults(res *benchmarkResult, src benchSource) {
	builder, ok := b.statBuilders[res.Name]
	if !ok {
		var err error
		builder, err = NewStatBuilder()
		if err != nil {
			level.Error(b.logger).Log("msg", "error creating stat builder", "err", err)
			return
		}
		b.statBuilders[res.Name] = builder
	}

	if builder.Units == nil {
		builder.Units = res.Units
	}

	for _, r := range res.RawResult {
		ok, err := builder.Filter.Apply(r)
		if !ok && err != nil {
			// Non-fatal error, let's just skip this result.
			level.Error(b.logger).Log("msg", "error applying filter", "err", err)
			continue
		}

		r.SetConfig("source", src.String())
		builder.Stats.Add(r)
	}
}

func git(args ...string) ([]byte, error) {
	bufOut := new(bytes.Buffer)
	bufErr := new(bytes.Buffer)
	cmd := append([]string{"git"}, args...)
	c := exec.Command(cmd[0], cmd[1:]...)
	c.Stdout = bufOut
	c.Stderr = bufErr

	err := c.Run()
	if err != nil {
		return nil, fmt.Errorf("command %v: %w\n%s", cmd, err, bufErr.String())
	}
	return bufOut.Bytes(), nil
}

func (b *Benchmark) gitCheckoutBase(ctx context.Context) error {
	dir, err := os.MkdirTemp("", "pyrobench-base")
	if err != nil {
		return err
	}
	b.baseDir = dir

	err = exec.CommandContext(ctx, "git", "worktree", "add", b.baseDir, b.baseCommit).Run()
	if err != nil {
		return err
	}
	cleanupFromContext(ctx)(func() error {
		err := exec.Command("git", "worktree", "remove", b.baseDir).Run()
		if err != nil {
			return fmt.Errorf("failed to cleanup git workdir: %w", err)
		}
		return nil
	})
	return nil
}

func countPackagesWithTests(packages []Package) int {
	count := 0
	for _, p := range packages {
		if len(p.meta.TestGoFiles) > 0 {
			count++
		}
	}
	return count
}

<<<<<<< HEAD
func (b *Benchmark) Compare(ctx context.Context, args *CompareArgs) error {
	cleaner := &cleaner{}
	ctx = addCleanupToContext(ctx, cleaner.add)
	defer func() {
		err := cleaner.cleanup()
		if err != nil {
			level.Error(b.logger).Log("msg", "error cleaning up", "err", err)
		}
	}()

	err := b.prerequisites(ctx)
	if err != nil {
		return fmt.Errorf("error checking prerequisites: %w", err)
	}

	// initialize reporter
	updateCh := make(chan *report.BenchmarkReport)
	reporter, err := report.New(b.logger, args.Report, updateCh)
	if err != nil {
		return fmt.Errorf("error initializing reporter: %w", err)
	}
	defer reporter.Stop()

	// resolve base commit
	b.baseCommit, err = b.gitRevParse(ctx, args.GitBase)
	if err != nil {
		return fmt.Errorf("error resolving base git rev: %w", err)
	}
	b.headCommit, err = b.gitRevParse(ctx, "HEAD")
	if err != nil {
		return fmt.Errorf("error resolving head git rev: %w", err)
	}
	level.Info(b.logger).Log("msg", "comparing commits", "base", b.baseCommit, "head", b.headCommit)

	// get working directory
	dir, err := os.Getwd()
	if err != nil {
		return fmt.Errorf("error getting working directory: %w", err)
	}
	b.headDir, err = filepath.Abs(dir)
	if err != nil {
		return fmt.Errorf("error getting absolute path of working directory: %w", err)
	}

	// checkout base commit
	err = b.gitCheckoutBase(ctx)
	if err != nil {
		return fmt.Errorf("error checking out base commit %s: %w", b.baseCommit, err)
	}

	headPackages, err := discoverPackages(ctx, b.logger, b.headDir)
	if err != nil {
		return fmt.Errorf("error discovering packages in head: %w", err)
	}
	b.headPackages = headPackages

	basePackages, err := discoverPackages(ctx, b.logger, b.baseDir)
	if err != nil {
		return fmt.Errorf("error discovering packages in head: %w", err)
	}
	b.basePackages = basePackages

	g, gctx := errgroup.WithContext(ctx)
	g.SetLimit(4)

	level.Info(b.logger).Log("msg", "compiling packages with tests to figure out what changed", "base", countPackagesWithTests(basePackages), "head", countPackagesWithTests(headPackages))
	for _, pkgs := range [][]Package{b.basePackages, b.headPackages} {
		for idx := range pkgs {
			p := &pkgs[idx]
			g.Go(func() error {
				err := p.compileTest(gctx)
				if err != nil {
					return err
				}

				return p.listBenchmarks(gctx)
			})
		}
	}

	err = g.Wait()
	if err != nil {
		return err
	}

	benchmarks := b.compareResult()
	if len(benchmarks) == 0 {
		level.Info(b.logger).Log("msg", "no benchmarks to run")
		return nil
	}

	updateCh <- b.generateReport(benchmarks, nil)
	for _, r := range benchmarks {
		if r.base != nil {
			res, err := r.bench.base.runBenchmark(ctx, args, r.key.benchmark)
			if err != nil {
				level.Error(b.logger).Log("msg", "error running benchmark", "package", r.base.meta.ImportPath, "benchmark", r.key.benchmark, "err", err)
			}

			b.addBenchStatResults(res, benchSourceBase)
			r.addResult(benchSourceBase, res)
			updateCh <- b.generateReport(benchmarks, nil)
		}
		if r.head != nil {
			res, err := r.bench.head.runBenchmark(ctx, args, r.key.benchmark)
			if err != nil {
				level.Error(b.logger).Log("msg", "error running benchmark", "package", r.base.meta.ImportPath, "benchmark", r.key.benchmark, "err", err)
			}

			b.addBenchStatResults(res, benchSourceHead)
			r.addResult(benchSourceHead, res)
			updateCh <- b.generateReport(benchmarks, nil)
		}
	}

	for _, builder := range b.statBuilders {
		tables := builder.ToTables()
		updateCh <- b.generateReport(benchmarks, tables)
	}

	close(updateCh)
	return nil
}

=======
>>>>>>> 72b33474
type benchKey struct {
	packagePath string
	benchmark   string
}

type benchWithKey struct {
	*bench
	key benchKey
}

type bench struct {
	base   *Package
	head   *Package
	reason string

	results []report.BenchmarkResult
}

type benchSource uint8

const (
	benchSourceUnknown benchSource = iota
	benchSourceHead
	benchSourceBase
)

func (b benchSource) String() string {
	switch b {
	case benchSourceBase:
		return "base"
	case benchSourceHead:
		return "head"
	default:
		return "unknown"
	}
}

func (b *bench) addResult(source benchSource, res *benchmarkResult) {
	m := map[string]struct {
		unit string
		res  *profileResult
	}{
		"cpu":           {"ns", &res.CPU},
		"alloc_space":   {"bytes", &res.AllocSpace},
		"alloc_objects": {"", &res.AllocObjects},
	}

	addValue := func(xres *report.BenchmarkResult, xprof *profileResult) {
		v := report.BenchmarkValue{
			ProfileValue:  xprof.Total,
			FlamegraphKey: xprof.Key,
		}
		if source == benchSourceBase {
			xres.BaseValue = v

		} else if source == benchSourceHead {
			xres.HeadValue = v
		} else {
			panic("unknown source")
		}
	}

	for idx := range b.results {
		res := &b.results[idx]
		prof, ok := m[res.Name]
		if !ok {
			continue
		}

		if prof.res.Key == "" {
			continue
		}

		addValue(res, prof.res)

		delete(m, res.Name)
		// if not empty

	}

	for name, prof := range m {
		res := report.BenchmarkResult{
			Name: name,
			Unit: prof.unit,
		}
		addValue(&res, prof.res)
		b.results = append(b.results, res)
	}

	sort.Slice(b.results, func(i, j int) bool {
		return b.results[i].Name == b.results[j].Name
	})
}

type benchMap struct {
	m       map[benchKey]int
	results []bench
}

func newBenchMap(len int) *benchMap {
	return &benchMap{
		m:       make(map[benchKey]int, len),
		results: make([]bench, 0, len),
	}
}

func (r *benchMap) get(k benchKey) *bench {
	idx, ok := r.m[k]
	if !ok {
		idx = len(r.results)
		r.m[k] = idx
		r.results = append(r.results, bench{})
	}
	return &r.results[idx]
}

<<<<<<< HEAD
// note(bryan): Only pass tables on the last call to generateReport.
func (b *Benchmark) generateReport(results []*benchWithKey, tables *benchtab.Tables) *report.BenchmarkReport {
=======
func (b *Benchmark) generateReport(benchmarkGroups [][]*benchWithKey) *report.BenchmarkReport {
>>>>>>> 72b33474
	r := &report.BenchmarkReport{
		BaseRef:         b.baseCommit,
		HeadRef:         b.headCommit,
		BenchStatTables: tables,
	}
<<<<<<< HEAD

	r.Runs = make([]report.BenchmarkRun, 0, len(results))
	for _, res := range results {
		r.Runs = append(r.Runs, report.BenchmarkRun{
			Name:    fmt.Sprintf("%s.%s", res.key.packagePath, res.key.benchmark),
			Results: res.bench.results,
		})
=======
	for _, results := range benchmarkGroups {
		for _, res := range results {
			r.Runs = append(r.Runs, report.BenchmarkRun{
				Name:    fmt.Sprintf("%s.%s", res.key.packagePath, res.key.benchmark),
				Results: res.bench.results,
			})
		}
>>>>>>> 72b33474
	}
	return r
}

func (b *Benchmark) compareResult() []*benchWithKey {
	r := newBenchMap(len(b.headPackages))

	resultFromPackages(func(k benchKey, p *Package) {
		x := r.get(k)
		x.head = p
	}, b.headPackages)
	resultFromPackages(func(k benchKey, p *Package) {
		x := r.get(k)
		x.base = p
	}, b.basePackages)

	if len(r.results) == 0 {
		return nil
	}

	keys := make([]benchKey, len(r.m))
	for k, v := range r.m {
		keys[v] = k
	}

	benchmarkToBeRun := make([]*benchWithKey, 0, len(r.results))
	for idx := range r.results {
		res := &r.results[idx]
		k := keys[idx]

		if res.base != nil && res.head != nil {
			// compare hash
			if bytes.Equal(res.base.testBinaryHash, res.head.testBinaryHash) {
				continue
			}
		}

		if res.base == nil {
			res.reason = "benchmark does not exist in base"
		} else if res.head == nil {
			res.reason = "benchmark does not exist in head"
		} else {
			res.reason = "code change"
		}

		benchmarkToBeRun = append(
			benchmarkToBeRun,
			&benchWithKey{
				key:   k,
				bench: res,
			},
		)
		level.Debug(b.logger).Log("msg", "benchmark worth running discovered", "package", res.head.meta.ImportPath, "benchmark", k.benchmark, "reason", res.reason)
	}

	return benchmarkToBeRun
}

func resultFromPackages(f func(benchKey, *Package), pkgs []Package) {
	for idx := range pkgs {
		p := &pkgs[idx]
		for _, b := range p.benchmarkNames {
			f(benchKey{p.meta.ImportPath, b}, p)
		}
	}
}

type StatBuilder struct {
	Stats  *benchtab.Builder
	Filter *benchproc.Filter
	Units  benchfmt.UnitMetadataMap
}

func (sb *StatBuilder) ToTables() *benchtab.Tables {
	return sb.Stats.ToTables(benchtab.TableOpts{
		Confidence: 0.95,
		Thresholds: &benchmath.DefaultThresholds,
		Units:      sb.Units,
	})
}

func NewStatBuilder() (*StatBuilder, error) {
	stat, filter, err := benchtab.NewDefaultBuilder()
	if err != nil {
		return nil, err
	}

	sb := &StatBuilder{
		Stats:  stat,
		Filter: filter,
	}
	return sb, nil
}<|MERGE_RESOLUTION|>--- conflicted
+++ resolved
@@ -13,13 +13,9 @@
 
 	"github.com/go-kit/log"
 	"github.com/go-kit/log/level"
-<<<<<<< HEAD
 	"golang.org/x/perf/benchfmt"
 	"golang.org/x/perf/benchmath"
 	"golang.org/x/perf/benchproc"
-	"golang.org/x/sync/errgroup"
-=======
->>>>>>> 72b33474
 
 	"github.com/grafana/pyrobench/benchtab"
 	"github.com/grafana/pyrobench/report"
@@ -191,133 +187,6 @@
 	return count
 }
 
-<<<<<<< HEAD
-func (b *Benchmark) Compare(ctx context.Context, args *CompareArgs) error {
-	cleaner := &cleaner{}
-	ctx = addCleanupToContext(ctx, cleaner.add)
-	defer func() {
-		err := cleaner.cleanup()
-		if err != nil {
-			level.Error(b.logger).Log("msg", "error cleaning up", "err", err)
-		}
-	}()
-
-	err := b.prerequisites(ctx)
-	if err != nil {
-		return fmt.Errorf("error checking prerequisites: %w", err)
-	}
-
-	// initialize reporter
-	updateCh := make(chan *report.BenchmarkReport)
-	reporter, err := report.New(b.logger, args.Report, updateCh)
-	if err != nil {
-		return fmt.Errorf("error initializing reporter: %w", err)
-	}
-	defer reporter.Stop()
-
-	// resolve base commit
-	b.baseCommit, err = b.gitRevParse(ctx, args.GitBase)
-	if err != nil {
-		return fmt.Errorf("error resolving base git rev: %w", err)
-	}
-	b.headCommit, err = b.gitRevParse(ctx, "HEAD")
-	if err != nil {
-		return fmt.Errorf("error resolving head git rev: %w", err)
-	}
-	level.Info(b.logger).Log("msg", "comparing commits", "base", b.baseCommit, "head", b.headCommit)
-
-	// get working directory
-	dir, err := os.Getwd()
-	if err != nil {
-		return fmt.Errorf("error getting working directory: %w", err)
-	}
-	b.headDir, err = filepath.Abs(dir)
-	if err != nil {
-		return fmt.Errorf("error getting absolute path of working directory: %w", err)
-	}
-
-	// checkout base commit
-	err = b.gitCheckoutBase(ctx)
-	if err != nil {
-		return fmt.Errorf("error checking out base commit %s: %w", b.baseCommit, err)
-	}
-
-	headPackages, err := discoverPackages(ctx, b.logger, b.headDir)
-	if err != nil {
-		return fmt.Errorf("error discovering packages in head: %w", err)
-	}
-	b.headPackages = headPackages
-
-	basePackages, err := discoverPackages(ctx, b.logger, b.baseDir)
-	if err != nil {
-		return fmt.Errorf("error discovering packages in head: %w", err)
-	}
-	b.basePackages = basePackages
-
-	g, gctx := errgroup.WithContext(ctx)
-	g.SetLimit(4)
-
-	level.Info(b.logger).Log("msg", "compiling packages with tests to figure out what changed", "base", countPackagesWithTests(basePackages), "head", countPackagesWithTests(headPackages))
-	for _, pkgs := range [][]Package{b.basePackages, b.headPackages} {
-		for idx := range pkgs {
-			p := &pkgs[idx]
-			g.Go(func() error {
-				err := p.compileTest(gctx)
-				if err != nil {
-					return err
-				}
-
-				return p.listBenchmarks(gctx)
-			})
-		}
-	}
-
-	err = g.Wait()
-	if err != nil {
-		return err
-	}
-
-	benchmarks := b.compareResult()
-	if len(benchmarks) == 0 {
-		level.Info(b.logger).Log("msg", "no benchmarks to run")
-		return nil
-	}
-
-	updateCh <- b.generateReport(benchmarks, nil)
-	for _, r := range benchmarks {
-		if r.base != nil {
-			res, err := r.bench.base.runBenchmark(ctx, args, r.key.benchmark)
-			if err != nil {
-				level.Error(b.logger).Log("msg", "error running benchmark", "package", r.base.meta.ImportPath, "benchmark", r.key.benchmark, "err", err)
-			}
-
-			b.addBenchStatResults(res, benchSourceBase)
-			r.addResult(benchSourceBase, res)
-			updateCh <- b.generateReport(benchmarks, nil)
-		}
-		if r.head != nil {
-			res, err := r.bench.head.runBenchmark(ctx, args, r.key.benchmark)
-			if err != nil {
-				level.Error(b.logger).Log("msg", "error running benchmark", "package", r.base.meta.ImportPath, "benchmark", r.key.benchmark, "err", err)
-			}
-
-			b.addBenchStatResults(res, benchSourceHead)
-			r.addResult(benchSourceHead, res)
-			updateCh <- b.generateReport(benchmarks, nil)
-		}
-	}
-
-	for _, builder := range b.statBuilders {
-		tables := builder.ToTables()
-		updateCh <- b.generateReport(benchmarks, tables)
-	}
-
-	close(updateCh)
-	return nil
-}
-
-=======
->>>>>>> 72b33474
 type benchKey struct {
 	packagePath string
 	benchmark   string
@@ -434,26 +303,14 @@
 	return &r.results[idx]
 }
 
-<<<<<<< HEAD
 // note(bryan): Only pass tables on the last call to generateReport.
-func (b *Benchmark) generateReport(results []*benchWithKey, tables *benchtab.Tables) *report.BenchmarkReport {
-=======
-func (b *Benchmark) generateReport(benchmarkGroups [][]*benchWithKey) *report.BenchmarkReport {
->>>>>>> 72b33474
+func (b *Benchmark) generateReport(benchmarkGroups [][]*benchWithKey, tables *benchtab.Tables) *report.BenchmarkReport {
 	r := &report.BenchmarkReport{
 		BaseRef:         b.baseCommit,
 		HeadRef:         b.headCommit,
 		BenchStatTables: tables,
 	}
-<<<<<<< HEAD
-
-	r.Runs = make([]report.BenchmarkRun, 0, len(results))
-	for _, res := range results {
-		r.Runs = append(r.Runs, report.BenchmarkRun{
-			Name:    fmt.Sprintf("%s.%s", res.key.packagePath, res.key.benchmark),
-			Results: res.bench.results,
-		})
-=======
+
 	for _, results := range benchmarkGroups {
 		for _, res := range results {
 			r.Runs = append(r.Runs, report.BenchmarkRun{
@@ -461,7 +318,6 @@
 				Results: res.bench.results,
 			})
 		}
->>>>>>> 72b33474
 	}
 	return r
 }
