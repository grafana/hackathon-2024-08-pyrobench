--- conflicted
+++ resolved
@@ -1,12 +1,6 @@
 package report
 
 import (
-<<<<<<< HEAD
-	"bytes"
-	"context"
-	"errors"
-=======
->>>>>>> 72b33474
 	"fmt"
 	"html/template"
 	"sync"
@@ -126,194 +120,12 @@
 	return nil
 }
 
-<<<<<<< HEAD
-func newNoopReporter(ch <-chan *BenchmarkReport) Reporter {
-	r := &noopReporter{}
-
-=======
 func NewNoop(ch <-chan *BenchmarkReport) Reporter {
->>>>>>> 72b33474
 	if ch != nil {
 		go func() {
 			for range ch {
 			}
 		}()
 	}
-<<<<<<< HEAD
-	return r
-}
-
-func New(logger log.Logger, params *Args, ch <-chan *BenchmarkReport) (Reporter, error) {
-	if params != nil && params.GitHubCommenter {
-		return newGitHubComment(logger, params, ch)
-	}
-
-	return newNoopReporter(ch), nil
-}
-
-func parseGitHubRef(ref string) (issueNumber int, ok bool) {
-	prefix := "refs/pull/"
-	if !strings.HasPrefix(ref, prefix) {
-		return 0, false
-	}
-	suffix := "/merge"
-	if !strings.HasSuffix(ref, "/merge") {
-		return 0, false
-	}
-
-	issueNumber, err := strconv.Atoi(ref[len(prefix) : len(ref)-len(suffix)])
-	if err != nil {
-		return 0, false
-	}
-	return issueNumber, true
-}
-
-func newGitHubComment(logger log.Logger, params *Args, ch <-chan *BenchmarkReport) (Reporter, error) {
-	githubToken := os.Getenv("GITHUB_TOKEN")
-	if githubToken == "" {
-		return nil, errors.New("GITHUB_TOKEN is required for github comment reporter")
-	}
-
-	githubRepository := os.Getenv("GITHUB_REPOSITORY")
-	if githubRepository == "" {
-		return nil, errors.New("GITHUB_REPOSITORY is required for github comment reporter")
-	}
-	parts := strings.SplitN(githubRepository, "/", 2)
-	if len(parts) != 2 {
-		return nil, errors.New("GITHUB_REPOSITORY must be in the format owner/repo")
-	}
-
-	githubRef := os.Getenv("GITHUB_REF")
-	if githubRef == "" {
-		return nil, errors.New("GITHUB_REF is required for github comment reporter")
-	}
-	githubIssue, ok := parseGitHubRef(githubRef)
-	if !ok {
-		level.Warn(logger).Log("msg", "GITHUB_REF must be a pull request ref for a github comment to be active", "ref", githubRef)
-		return newNoopReporter(ch), nil
-	}
-
-	tmpl, err := template.New("github").Parse(reportTemplate)
-	if err != nil {
-		return nil, err
-	}
-
-	gh := &gitHubComment{
-		logger:      log.With(logger, "module", "github-commenter"),
-		ch:          ch,
-		owner:       parts[0],
-		repo:        parts[1],
-		issueNumber: githubIssue,
-		stopCh:      make(chan struct{}),
-		client:      github.NewClient(nil).WithAuthToken(githubToken),
-		params:      params,
-		template:    tmpl,
-	}
-
-	gh.wg.Add(1)
-	go func() {
-		defer gh.wg.Done()
-		gh.run(context.Background())
-	}()
-
-	return gh, nil
-}
-
-func (gh *gitHubComment) render(report *BenchmarkReport) string {
-	benchstatSummary := ""
-	if report.BenchStatTables != nil {
-		buf := new(bytes.Buffer)
-		report.BenchStatTables.ToText(buf, false)
-
-		var sb strings.Builder
-		sb.WriteString("```\n")
-		sb.WriteString(buf.String())
-		sb.WriteString("\n```")
-		benchstatSummary = sb.String()
-	}
-
-	buf := &strings.Builder{}
-	if err := gh.template.Execute(buf, struct {
-		Report      *BenchmarkReport
-		Finished    bool
-		GitHubOwner string
-		GitHubRepo  string
-		BenchStat   string
-	}{
-		Report:      report,
-		Finished:    gh.finished,
-		GitHubOwner: gh.owner,
-		GitHubRepo:  gh.repo,
-		BenchStat:   benchstatSummary,
-	}); err != nil {
-		level.Warn(gh.logger).Log("msg", "failed to render template", "err", err)
-	}
-	return buf.String()
-}
-
-func (gh *gitHubComment) postComment(ctx context.Context, body string) error {
-	if gh.commentID != 0 {
-		// update an existing comment
-		_, _, err := gh.client.Issues.EditComment(
-			ctx,
-			gh.owner,
-			gh.repo,
-			gh.commentID,
-			&github.IssueComment{
-				Body: &body,
-			},
-		)
-		return err
-	}
-
-	resp, _, err := gh.client.Issues.CreateComment(
-		ctx,
-		gh.owner,
-		gh.repo,
-		gh.issueNumber,
-		&github.IssueComment{
-			Body: &body,
-		},
-	)
-	gh.commentID = resp.GetID()
-	return err
-
-}
-
-func (gh *gitHubComment) run(ctx context.Context) {
-	var lastReport *BenchmarkReport
-	defer func() {
-		gh.finished = true
-		body := gh.render(lastReport)
-		if err := gh.postComment(ctx, body); err != nil {
-			level.Warn(gh.logger).Log("msg", "failed to post comment", "err", err)
-		}
-	}()
-
-	for {
-		select {
-		case <-gh.stopCh:
-			// finalize something
-			return
-		case report := <-gh.ch:
-			body := gh.render(report)
-			if err := gh.postComment(ctx, body); err != nil {
-				level.Warn(gh.logger).Log("msg", "failed to post comment", "err", err)
-			}
-			lastReport = report
-		}
-	}
-}
-
-func (gh *gitHubComment) Stop() error {
-	close(gh.stopCh)
-	gh.wg.Wait()
-	return nil
-}
-
-func main() {
-	fmt.Println("vim-go")
-=======
 	return &noopReporter{}
->>>>>>> 72b33474
 }